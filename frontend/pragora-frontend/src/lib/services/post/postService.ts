--- conflicted
+++ resolved
@@ -180,65 +180,33 @@
       }
 
       const data = await response.json();
-<<<<<<< HEAD
-      console.log('Raw API response for post:', data)
-=======
       console.log('Post data received:', data);
->>>>>>> b3f07fc3
 
       // Get the post data from any response structure
       const postData = data?.data?.post || data?.post || data;
-      console.log('Original metrics data:', postData.metrics);
 
       // Construct consistent metrics
       const metrics = {
-        like_count: typeof postData.like_count === 'number' ? postData.like_count : 0,
-        dislike_count: typeof postData.dislike_count === 'number' ? postData.dislike_count : 0,
-        save_count: typeof postData.save_count === 'number' ? postData.save_count : 0,
-        share_count: typeof postData.share_count === 'number' ? postData.share_count : 0,
-        comment_count: typeof postData.comment_count === 'number' ? postData.comment_count : 0,
-        report_count: typeof postData.report_count === 'number' ? postData.report_count : 0,
-      };
-
-<<<<<<< HEAD
-      console.log('Normalized metrics:', metrics);
-
-      // Ensure interaction state has a consistent structure with strict boolean values
-      console.log('Original interaction_state:', postData.interaction_state);
-
-=======
+        like_count: postData.metrics?.like_count ?? postData.like_count ?? 0,
+        dislike_count: postData.metrics?.dislike_count ?? postData.dislike_count ?? 0,
+        save_count: postData.metrics?.save_count ?? postData.save_count ?? 0,
+        share_count: postData.metrics?.share_count ?? postData.share_count ?? 0,
+        comment_count: postData.metrics?.comment_count ?? postData.comment_count ?? 0,
+        report_count: postData.metrics?.report_count ?? postData.report_count ?? 0,
+      };
+
       // Construct consistent interaction state with strict boolean values
->>>>>>> b3f07fc3
       const interaction_state = {
-        like: Boolean(postData.like),
-        dislike: Boolean(postData.dislike),
-        save: Boolean(postData.save),
-        share: Boolean(postData.share),
-        report: Boolean(postData.report),
-      };
-
-<<<<<<< HEAD
-      console.log('Normalized interaction_state:', interaction_state);
-
-      console.log(`Post ${postId} data from server:`, {
-        metrics,
-        interaction_state
-      });
-
-      // Construct a properly typed return value with all required fields
-      const result: PostWithEngagement = {
-        ...postData,
-        // Ensure all required fields exist
-        post_id: postData.post_id,
-        user_id: postData.user_id,
-        content: postData.content || '',
-        post_type_id: postData.post_type_id || 1,
-        // Replace any existing metrics/interaction_state with our constructed objects
-=======
+        like: Boolean(postData.interaction_state?.like === true),
+        dislike: Boolean(postData.interaction_state?.dislike === true),
+        save: Boolean(postData.interaction_state?.save === true),
+        share: Boolean(postData.interaction_state?.share === true),
+        report: Boolean(postData.interaction_state?.report === true),
+      };
+
       // Return a consistently structured post object
       return {
         ...postData,
->>>>>>> b3f07fc3
         metrics,
         interaction_state
       };
