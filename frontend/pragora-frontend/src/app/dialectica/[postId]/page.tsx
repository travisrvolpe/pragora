<<<<<<< HEAD
// app/dialectica/[postId]/page.tsx

'use client';

import React from 'react';
import { useParams } from 'next/navigation';
import dynamic from 'next/dynamic';

const DynamicSinglePostView = dynamic(
  () => import('@/components/posts/SinglePostView').then(mod => mod.SinglePostView),
  { ssr: false }
);

export default function PostViewPage() {
  const params = useParams();
  const { postId } = useParams(); // can be string | string[] | undefined
  const postIdParam = Array.isArray(postId) ? postId[0] : postId;
  const numericPostId = parseInt(postIdParam || '0', 10);

  console.log("useParams() ran, postId =", params.postId);

  if (typeof window === 'undefined') {
    console.log("[SSR/RSC] useParams was called in a server environment!");
  } else {
    console.log("[Client] useParams is being used in the browser");
  }

  return (
    <div className="max-w-2xl mx-auto px-4">
      <DynamicSinglePostView postId={numericPostId} />
=======
'use client';

import React, { useCallback, useEffect, useState, useRef } from 'react';
import { useQuery, useQueryClient } from '@tanstack/react-query';
import { PostWrapper } from '@/components/posts/wrapper';
import { PostCardFactory } from '@/components/posts/PostCardFactory';
import { LoadingSpinner } from '@/components/ui/loading-spinner';
import { CommentThread } from '@/components/comments/CommentThread';
import { EngagementStateDebugger } from '@/components/debug/EngagementStateDebugger';
import { PostDetailDebug } from '@/components/debug/PostDetailDebug';
import { WebSocketDebug } from '@/components/debug/WebSocketDebug';
import AuthDebug from '@/components/debug/AuthDebug';
import { PostMetricsDebug } from '@/components/debug/PostMetricsDebug';
import { Button } from '@/components/ui/button';
import { useRouter } from 'next/navigation';
import { toast } from '@/lib/hooks/use-toast/use-toast';
import postService from '@/lib/services/post/postService';
import { authService } from '@/lib/services/auth/authService';
import type { PostWithEngagement } from '@/types/posts/engagement';

interface PostViewPageProps {
  params: {
    postId: string;
  };
}

export default function PostViewPage({ params }: PostViewPageProps) {
  const { postId } = params;
  const numericPostId = parseInt(postId);
  const queryClient = useQueryClient();
  const fetchCount = useRef(0);
  const router = useRouter();

  // Authentication and token management
  const originalToken = useRef<string | null>(null);
  const isHandlingEngagement = useRef(false);

  // Track API and auth state for debugging
  const [authState, setAuthState] = useState({
    hasToken: false,
    tokenPrefix: ''
  });
  const [apiState, setApiState] = useState({
    lastChecked: '',
    isConnected: true,
    error: ''
  });

  // Store original token when component mounts
  useEffect(() => {
    const token = localStorage.getItem('access_token');

    if (token) {
      originalToken.current = token;
      // Also save to sessionStorage as additional backup
      try {
        sessionStorage.setItem('backup_token', token);
      } catch (e) {
        console.error('Failed to backup token to sessionStorage:', e);
      }

      console.log('Initial token stored (first few chars):', token.substring(0, 10) + '...');
      setAuthState({
        hasToken: true,
        tokenPrefix: token.substring(0, 10) + '...'
      });
    } else {
      console.log('No token found on initial load');
      setAuthState({
        hasToken: false,
        tokenPrefix: ''
      });
    }
  }, []);

  // Token integrity monitor - runs every second to ensure token availability
  useEffect(() => {
    // Skip if no backup token available
    if (!originalToken.current) return;

    console.log('Setting up token integrity monitor');

    const tokenIntegrityInterval = setInterval(() => {
      const currentToken = localStorage.getItem('access_token');

      // Restore token if missing but we have a backup
      if (!currentToken) {
        console.log('Token integrity check: Token missing, attempting restoration');

        // Try primary backup first
        if (originalToken.current) {
          console.log('Restoring from originalToken.current');
          authService.setToken(originalToken.current);
        }
        // Try session storage backup as fallback
        else {
          const backupToken = sessionStorage.getItem('backup_token');
          if (backupToken) {
            console.log('Restoring from sessionStorage backup');
            authService.setToken(backupToken);
            originalToken.current = backupToken;
          }
        }

        // Force refetch post data after token restoration
        setTimeout(() => {
          console.log('Refetching post data after token restoration');
          queryClient.invalidateQueries({ queryKey: ['post', numericPostId] });
        }, 100);
      }
    }, 1000); // Check every second

    return () => {
      clearInterval(tokenIntegrityInterval);
      console.log('Token integrity monitor cleared');
    };
  }, [numericPostId, queryClient]);

  // Helper to ensure token is available before API requests
  const ensureTokenBeforeRequest = useCallback(() => {
    const currentToken = localStorage.getItem('access_token');

    if (!currentToken) {
      console.log('Ensuring token before API request: Attempting restoration');

      // Try primary backup
      if (originalToken.current) {
        console.log('Restoring from originalToken.current');
        authService.setToken(originalToken.current);
        return true;
      }

      // Try session storage backup
      const backupToken = sessionStorage.getItem('backup_token');
      if (backupToken) {
        console.log('Restoring from sessionStorage backup');
        authService.setToken(backupToken);
        originalToken.current = backupToken;
        return true;
      }
    }

    return false;
  }, []);

  // Pre-engagement handler to back up token and prepare for engagement operations
  const handleEngagement = useCallback(() => {
    // Prevent recursive calls
    if (isHandlingEngagement.current) {
      console.log('Already handling engagement, skipping recursive call');
      return true;
    }

    isHandlingEngagement.current = true;
    console.log('Handling pre-engagement for post', numericPostId);

    // Backup current token
    const token = localStorage.getItem('access_token');
    if (token) {
      console.log('Backing up token before engagement');
      originalToken.current = token;

      // Also save to sessionStorage as additional backup
      try {
        sessionStorage.setItem('backup_token', token);
      } catch (e) {
        console.error('Failed to backup token to sessionStorage:', e);
      }
    }

    // Check token after engagement completes
    setTimeout(() => {
      const currentToken = localStorage.getItem('access_token');

      if (!currentToken) {
        console.log('Token was lost after engagement, attempting restoration');

        // Try primary backup first
        if (originalToken.current) {
          console.log('Restoring from originalToken.current');
          authService.setToken(originalToken.current);
        }
        // Try session storage backup as fallback
        else {
          const backupToken = sessionStorage.getItem('backup_token');
          if (backupToken) {
            console.log('Restoring from sessionStorage backup');
            authService.setToken(backupToken);
            originalToken.current = backupToken;
          }
        }

        // Trigger a refresh after restoration
        setTimeout(() => {
          queryClient.invalidateQueries({ queryKey: ['post', numericPostId] });
        }, 100);
      }

      // Reset the flag after handling is complete
      isHandlingEngagement.current = false;
    }, 500);

    return true;
  }, [numericPostId, queryClient]);

  // Set up pre-engagement event listener
  useEffect(() => {
    const preEngagementHandler = () => {
      // Only process if not already handling
      if (!isHandlingEngagement.current) {
        handleEngagement();
      }
    };

    window.addEventListener('pre-engagement', preEngagementHandler);

    return () => {
      window.removeEventListener('pre-engagement', preEngagementHandler);
    };
  }, [handleEngagement]);

  // Fetch the post with enhanced error handling and token management
  const {
    data: post,
    isLoading,
    isError,
    error,
    refetch
  } = useQuery<PostWithEngagement>({
    queryKey: ['post', numericPostId],
    queryFn: async () => {
      fetchCount.current += 1;
      console.log(`Fetching post ${numericPostId} (attempt ${fetchCount.current})`);

      // Ensure token is available before fetch
      ensureTokenBeforeRequest();

      try {
        // Primary fetch attempt using service
        return await postService.getPostById(numericPostId);
      } catch (primaryError) {
        console.error('Primary fetch method failed:', primaryError);

        // Try token restoration before fallback
        ensureTokenBeforeRequest();

        // Fallback to API route
        console.log('Falling back to API route');
        const currentToken = localStorage.getItem('access_token') || '';

        const response = await fetch(`/api/posts/${numericPostId}`, {
          method: 'GET',
          headers: {
            'Authorization': currentToken ? `Bearer ${currentToken}` : '',
            'Accept': 'application/json',
            'Cache-Control': 'no-cache, no-store',
            'Pragma': 'no-cache'
          },
          credentials: 'include'
        });

        if (!response.ok) {
          throw new Error(`Failed to fetch post: ${response.status}`);
        }

        const data = await response.json();
        console.log('API route fallback response:', data);

        // Process the response data consistently
        const postData = data?.data?.post || data?.post || data;

        return {
          ...postData,
          metrics: {
            like_count: postData.metrics?.like_count ?? postData.like_count ?? 0,
            dislike_count: postData.metrics?.dislike_count ?? postData.dislike_count ?? 0,
            save_count: postData.metrics?.save_count ?? postData.save_count ?? 0,
            share_count: postData.metrics?.share_count ?? postData.share_count ?? 0,
            comment_count: postData.metrics?.comment_count ?? postData.comment_count ?? 0,
            report_count: postData.metrics?.report_count ?? postData.report_count ?? 0,
          },
          interaction_state: {
            like: Boolean(postData.interaction_state?.like === true),
            dislike: Boolean(postData.interaction_state?.dislike === true),
            save: Boolean(postData.interaction_state?.save === true),
            share: Boolean(postData.interaction_state?.share === true),
            report: Boolean(postData.interaction_state?.report === true),
          }
        };
      }
    },
    staleTime: 15000,
    refetchOnWindowFocus: false,
    retry: 3,
    retryDelay: attempt => Math.min(attempt * 1000, 5000), // Exponential backoff
  });

  // Debug function to test API connectivity
  const debugEngagement = async (type: string) => {
    try {
      const token = localStorage.getItem('access_token');
      const timestamp = new Date().toISOString();
      setApiState(prev => ({ ...prev, lastChecked: timestamp }));

      console.log(`Debug ${type} - Using token: ${token ? token.substring(0, 15) + '...' : 'NO TOKEN'}`);

      // Test API connectivity through API route for consistency
      const response = await fetch(`/api/auth/validate`, {
        method: 'GET',
        headers: {
          'Authorization': token ? `Bearer ${token}` : '',
          'Content-Type': 'application/json'
        }
      });

      console.log(`Debug ${type} - Auth validation status:`, response.status);
      setApiState(prev => ({
        ...prev,
        isConnected: response.ok,
        error: response.ok ? '' : `Status: ${response.status}`
      }));

      if (response.ok) {
        const data = await response.json();
        console.log(`Debug ${type} - Validation response:`, data);
      }

      return response.ok;
    } catch (error) {
      const errorMessage = error instanceof Error ? error.message : String(error);
      console.error(`Debug ${type} - API error:`, error);
      setApiState(prev => ({
        ...prev,
        isConnected: false,
        error: errorMessage
      }));
      return false;
    }
  };

  // Comment handlers
  const handleComment = useCallback(() => {
    const commentSection = document.getElementById('comments-section');
    if (commentSection) {
      commentSection.scrollIntoView({ behavior: 'smooth' });
    }
  }, []);

  const handleThreadedReply = useCallback(() => {
    handleComment();
  }, [handleComment]);

  // Track authentication state
  useEffect(() => {
    const checkAuth = () => {
      const token = localStorage.getItem('access_token');

      // Only update state if token status changed
      const hasToken = !!token;
      const tokenPrefix = token ? token.substring(0, 10) + '...' : 'no token';

      if (hasToken !== authState.hasToken || tokenPrefix !== authState.tokenPrefix) {
        setAuthState({
          hasToken,
          tokenPrefix
        });
      }

      // Update backup if token changed
      if (token && token !== originalToken.current) {
        console.log('Token changed, updating backup');
        originalToken.current = token;

        try {
          sessionStorage.setItem('backup_token', token);
        } catch (e) {
          console.error('Failed to backup token to sessionStorage:', e);
        }
      }
    };

    checkAuth();

    // Lower frequency auth check for general monitoring
    const interval = setInterval(checkAuth, 15000);

    return () => {
      clearInterval(interval);
    };
  }, [authState.hasToken, authState.tokenPrefix]);

  // Force refresh for debugging
  const handleForceRefresh = () => {
    fetchCount.current = 0; // Reset counter
    queryClient.invalidateQueries({ queryKey: ['post', numericPostId] });
    refetch();
    toast({
      title: "Refreshing",
      description: "Forcing a refresh of post data"
    });
  };

  // Test basic fetch for debugging
  const testBasicFetch = async () => {
    try {
      // Use the API route for consistency
      const response = await fetch('/api', {
        method: 'GET',
        credentials: 'include'
      });

      console.log('Basic fetch test response:', {
        status: response.status,
        ok: response.ok
      });

      if (response.ok) {
        const data = await response.json();
        console.log('Basic fetch data:', data);
      }
    } catch (error) {
      console.error('Basic fetch error:', error);
    }
  };

  // Clear auth token for debugging
  const clearToken = () => {
    localStorage.removeItem('access_token');
    sessionStorage.removeItem('backup_token');
    setAuthState({hasToken: false, tokenPrefix: 'no token'});
    toast({
      title: "Token Cleared",
      description: "Auth token has been removed"
    });
  };

  // Restore token from backup for debugging
  const restoreToken = () => {
    if (originalToken.current) {
      authService.setToken(originalToken.current);
      setAuthState({
        hasToken: true,
        tokenPrefix: originalToken.current.substring(0, 10) + '...'
      });
      toast({
        title: "Token Restored",
        description: "Auth token has been restored from backup"
      });
    } else {
      const backupToken = sessionStorage.getItem('backup_token');
      if (backupToken) {
        authService.setToken(backupToken);
        originalToken.current = backupToken;
        setAuthState({
          hasToken: true,
          tokenPrefix: backupToken.substring(0, 10) + '...'
        });
        toast({
          title: "Token Restored",
          description: "Auth token has been restored from session storage"
        });
      } else {
        toast({
          title: "No Backup",
          description: "No backup token available to restore",
          variant: "destructive"
        });
      }
    }
  };

  // Loading state UI
  if (isLoading) {
    return (
      <div className="w-full max-w-2xl mx-auto px-4">
        <div className="animate-pulse space-y-4">
          <div className="bg-gray-100 rounded-lg h-48 w-full flex items-center justify-center">
            <LoadingSpinner/>
          </div>
        </div>
      </div>
    );
  }

  // Error state UI
  if (isError || !post) {
    return (
      <div className="w-full max-w-2xl mx-auto px-4">
        <div className="bg-red-50 border border-red-200 rounded-lg p-4 text-center text-red-700">
          <h3 className="font-bold mb-2">Error Loading Post</h3>
          <p>There was a problem loading this post.</p>
          {error instanceof Error && (
            <p className="text-sm mt-2">{error.message}</p>
          )}

          <div className="mt-4 flex justify-center gap-2">
            <button
              onClick={() => refetch()}
              className="px-4 py-2 bg-red-100 hover:bg-red-200 text-red-800 rounded-md"
            >
              Try Again
            </button>
            <button
              onClick={() => router.push('/dialectica')}
              className="px-4 py-2 bg-gray-100 hover:bg-gray-200 text-gray-800 rounded-md"
            >
              Back to Feed
            </button>
          </div>

          {process.env.NODE_ENV === 'development' && (
            <div className="mt-4 bg-black rounded p-2 text-left">
              <pre className="text-red-300 text-xs overflow-x-auto">
                {error instanceof Error ? error.stack : JSON.stringify(error, null, 2)}
              </pre>
            </div>
          )}
        </div>
      </div>
    );
  }

  // Main content
  return (
    <div className="space-y-8">
      {/* Post content */}
      <PostWrapper
        post={post}
        variant="detail"
        onComment={handleComment}
        onThreadedReply={handleThreadedReply}
      >
        <PostCardFactory
          post={post}
          variant="detail"
        />
      </PostWrapper>

      {/* Comments section */}
      <div id="comments-section" className="bg-white rounded-lg shadow">
        <div className="p-4 border-b">
          <h2 className="text-lg font-semibold">Comments</h2>
        </div>
        <div className="p-4">
          <CommentThread
            postId={numericPostId}
            initialComments={[]}
          />
        </div>
      </div>

      {/* Debug tools in development mode */}
      {process.env.NODE_ENV === 'development' && (
        <div className="bg-gray-100 p-4 rounded-lg border border-gray-300">
          <div className="flex justify-between items-center mb-4">
            <h3 className="text-sm font-medium text-gray-700">Debug Tools</h3>
            <div className="text-xs text-gray-500">Fetch count: {fetchCount.current}</div>
          </div>

          {/* API Status Indicator */}
          <div className="flex items-center gap-2 mb-4">
            <div className={`w-3 h-3 rounded-full ${apiState.isConnected ? 'bg-green-500' : 'bg-red-500'}`}></div>
            <span className="text-xs">
              API {apiState.isConnected ? 'Connected' : 'Disconnected'}
              {apiState.error && ` - ${apiState.error}`}
            </span>
          </div>

          {/* Original Token Status */}
          <div className="flex items-center gap-2 mb-4">
            <div className={`w-3 h-3 rounded-full ${originalToken.current ? 'bg-green-500' : 'bg-red-500'}`}></div>
            <span className="text-xs">
              Backup Token: {originalToken.current ? originalToken.current.substring(0, 10) + '...' : 'None'}
            </span>
          </div>

          {/* Debug Actions */}
          <div className="flex flex-wrap gap-2 mb-4">
            <Button
              onClick={handleForceRefresh}
              size="sm"
              variant="default"
            >
              Force Refresh
            </Button>
            <Button
              onClick={() => debugEngagement('test')}
              size="sm"
              variant="outline"
            >
              Test API Connectivity
            </Button>
            <Button
              onClick={restoreToken}
              size="sm"
              variant="outline"
              className="bg-green-100 text-green-800 hover:bg-green-200"
            >
              Restore Token
            </Button>
          </div>

          {/* Collapsible Debug Sections */}
          <div className="space-y-4">
            {/* Include existing debug components */}
            <EngagementStateDebugger postId={numericPostId} />
            <PostDetailDebug postId={numericPostId} />
            <WebSocketDebug postId={numericPostId} />
            <PostMetricsDebug postId={numericPostId} />

            {/* Auth Debug */}
            <details className="bg-white rounded border p-2">
              <summary className="cursor-pointer font-medium text-sm">Auth Status</summary>
              <div className="mt-2 p-2 text-xs">
                <div className="flex items-center gap-2">
                  <div className={`w-2 h-2 rounded-full ${authState.hasToken ? 'bg-green-500' : 'bg-red-500'}`}></div>
                  <span>Token: {authState.hasToken ? authState.tokenPrefix : 'Not found'}</span>
                </div>
                <div className="mt-2 flex gap-2">
                  <Button
                    onClick={clearToken}
                    size="sm"
                    variant="destructive"
                  >
                    Clear Token
                  </Button>
                  <Button
                    onClick={testBasicFetch}
                    size="sm"
                    variant="outline"
                  >
                    Test Basic Fetch
                  </Button>
                </div>
              </div>
            </details>
          </div>
        </div>
      )}
>>>>>>> b3f07fc3
    </div>
  );
}<|MERGE_RESOLUTION|>--- conflicted
+++ resolved
@@ -1,35 +1,3 @@
-<<<<<<< HEAD
-// app/dialectica/[postId]/page.tsx
-
-'use client';
-
-import React from 'react';
-import { useParams } from 'next/navigation';
-import dynamic from 'next/dynamic';
-
-const DynamicSinglePostView = dynamic(
-  () => import('@/components/posts/SinglePostView').then(mod => mod.SinglePostView),
-  { ssr: false }
-);
-
-export default function PostViewPage() {
-  const params = useParams();
-  const { postId } = useParams(); // can be string | string[] | undefined
-  const postIdParam = Array.isArray(postId) ? postId[0] : postId;
-  const numericPostId = parseInt(postIdParam || '0', 10);
-
-  console.log("useParams() ran, postId =", params.postId);
-
-  if (typeof window === 'undefined') {
-    console.log("[SSR/RSC] useParams was called in a server environment!");
-  } else {
-    console.log("[Client] useParams is being used in the browser");
-  }
-
-  return (
-    <div className="max-w-2xl mx-auto px-4">
-      <DynamicSinglePostView postId={numericPostId} />
-=======
 'use client';
 
 import React, { useCallback, useEffect, useState, useRef } from 'react';
@@ -669,7 +637,6 @@
           </div>
         </div>
       )}
->>>>>>> b3f07fc3
     </div>
   );
 }